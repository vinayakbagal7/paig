import copy
import json
import logging
import time
import traceback

from api.shield.enum.ShieldEnums import Guardrail
from api.shield.factory.account_service_factory import AccountServiceFactory
from api.shield.factory.authz_service_client_factory import AuthzServiceClientFactory
from api.shield.logfile.audit_loggers import FluentdAuditLogger
from api.shield.services.application_manager_service import ApplicationManager
from api.shield.presidio.nlp_handler import NLPHandler
from api.shield.presidio.presidio_anonymizer_engine import PresidioAnonymizerEngine
from api.shield.utils import config_utils
from api.shield.model.authorize_request import AuthorizeRequest
from api.shield.model.authorize_response import AuthorizeResponse
from api.shield.model.authz_service_request import AuthzServiceRequest
from api.shield.model.authz_service_response import AuthzServiceResponse
from api.shield.model.vectordb_authz_request import AuthorizeVectorDBRequest
from api.shield.model.shield_audit import ShieldAudit
from api.shield.client.http_fluentd_client import FluentdRestHttpClient

from api.shield.services.tenant_data_encryptor_service import TenantDataEncryptorService
from api.shield.utils.custom_exceptions import ShieldException
from api.shield.utils import json_utils
from api.shield.logfile.log_message_in_s3 import LogMessageInS3File
from api.shield.logfile.log_message_in_local import LogMessageInLocal
from paig_common.paig_exception import DiskFullException, AuditEventQueueFullException
from api.shield.factory.governance_service_factory import GovernanceServiceFactory
from opentelemetry import metrics

from core.utils import SingletonDepends

logger = logging.getLogger(__name__)
meter = metrics.get_meter(__name__)


class AuthService:
    """
    Handles authorization and auditing processes for requests.

    This service is responsible for decrypting requests, analyzing messages, performing authorization,
    masking messages based on authorization results, encrypting responses, and logging audit events.
    It uses various dependencies and services, such as NLP handling, anonymization, and encryption.

    """

    def __init__(self):
        """
        Initializes the AuthService class with various dependencies and configuration settings.

        This constructor sets up the AuthService by initializing components such as NLP handler,
        application manager, authorization service client, account service client, and others.
        It also configures logging, encryption, and audit settings based on the provided configuration.
        """
        logger.debug("Initializing AuthService...")

        self._shield_run_mode = config_utils.get_property_value('shield_run_mode', 'cloud')

        self.nlp_handler = NLPHandler()
        self.application_manager = ApplicationManager()
        authz_service_client_factory = SingletonDepends(AuthzServiceClientFactory)
        self.authz_service_client = authz_service_client_factory.get_authz_service_client()
        account_service_factory: AccountServiceFactory = SingletonDepends(AccountServiceFactory)
        self.account_service_client = account_service_factory.get_account_service_client()
        governance_service_factory: GovernanceServiceFactory = SingletonDepends(GovernanceServiceFactory)
        self.governance_service_client = governance_service_factory.get_governance_service_client()
        self.fluentd_logger_client = FluentdRestHttpClient()
        self.tenant_data_encryptor_service = TenantDataEncryptorService(self.account_service_client)
        self.presidio_anonymizer_engine = PresidioAnonymizerEngine()

        self.access_log_timing_message = ""
        self.auth_req_context = {}
        self.message_log_objs = []
        self.fluentd_audit_logger = None
        self.audit_spool_dir = config_utils.get_property_value("audit_spool_dir", "/workdir/shield/audit-spool")
        self.init_log_message_in_file()
        self.fluentd_failure_counter = meter.create_counter(
            name="fluentd_failure_total",
            description="Count of Fluentd failures while logging audits",
            unit="1"
        )

        self.ignore_access_control_application_keys = config_utils.get_property_value_list("ignore_access_control_application_keys", [])
        logger.info("Found ignore_access_control_application_keys = " + str(self.ignore_access_control_application_keys))

        logger.info(f"AuthService Initialized in {self._shield_run_mode} mode!")

    async def authorize(self, auth_req: AuthorizeRequest):
        """
        Authorizes a request by processing and analyzing the authorization request, performing
        access control checks, masking sensitive information, and logging audit data.

        Returns:
            AuthorizeResponse: The response object containing the authorization result and masked messages.

        """
        authorize_start_time = time.perf_counter()
        masked_messages = []
        original_masked_text_list = []
        all_result_traits = set()
        access_control_traits = set()
        analyzer_result_map = {}
        self.auth_req_context = auth_req.context

        # Decrypt authorize request
        decrypt_start_time = time.perf_counter()
        await self.tenant_data_encryptor_service.decrypt_authorize_request(auth_req)
        logger.debug("Auth Request After Decrypt : " + json_utils.mask_json_fields(json.dumps(auth_req.__dict__),
                                                                                   ['messages']))
        decrypt_time = f"{((time.perf_counter() - decrypt_start_time) * 1000):.3f}"
        
        gov_result = await self.governance_service_client.get_aws_bedrock_guardrail_info(auth_req.tenant_id, auth_req.application_key)
        auth_req.context.update(gov_result)

        # loop through the messages in request to scan for traits
        message_analyze_start_time = time.perf_counter()
        scan_timings_per_message = self.analyze_scan_messages(access_control_traits, all_result_traits,
                                                              analyzer_result_map, auth_req, True)
        message_analyze_time = f"{((time.perf_counter() - message_analyze_start_time) * 1000):.3f}"
        logger.debug(f"All resulted tags from input text {all_result_traits}")

        # authorize traits
        authz_start_time = time.perf_counter()
        logger.debug(f"Calling authz service with request: {auth_req} "
                     f"with traits for access control: {all_result_traits}")
        authz_service_res = await self.do_authz_authorize(auth_req, list(all_result_traits))
        authz_time = f"{((time.perf_counter() - authz_start_time) * 1000):.3f}"
        logger.debug(f"Received authz service response: {authz_service_res.__dict__}")
        is_allowed = authz_service_res.authorized

        # process for non authz scanners
        non_authz_scan_timings_per_message = 0
        if is_allowed:
            non_authz_scan_timings_per_message = self.analyze_scan_messages(access_control_traits, all_result_traits,
                                                                            analyzer_result_map, auth_req, False)

            if Guardrail.BLOCKED.value in access_control_traits:
                authz_service_res.authorized = is_allowed = False
                authz_service_res.status_message = self.generate_access_denied_message(all_result_traits)

                logger.debug(f"Non Authz scanner blocked the request with all tags: {all_result_traits} and actions: {access_control_traits}")

        # Overriding the access control results for the application keys configured under
        # property ignore_access_control_application_keys
        if auth_req.application_key in self.ignore_access_control_application_keys:
            logger.info(f"Overriding access control results for application_key=" + auth_req.application_key)
            authz_service_res.authorized = is_allowed = True
            authz_service_res.masked_traits = {}
            masked_messages = []

        masking_start_time = time.perf_counter()
        # post authz process i.e masking the message
        self.post_authz_process(analyzer_result_map, auth_req, authz_service_res, masked_messages, original_masked_text_list)
        masking_time = f"{((time.perf_counter() - masking_start_time) * 1000):.3f}"

        # encrypt the message
        await self.tenant_data_encryptor_service.encrypt_shield_audit(original_masked_text_list,
                                                                      tenant_id=auth_req.tenant_id,
                                                                      encryption_key_id=auth_req.shield_server_key_id)
        logger.debug("Encrypted the message before shield audit object creation")

        # log audit
        all_result_traits = sorted(all_result_traits)
        shield_audit = ShieldAudit(auth_req, authz_service_res, all_result_traits, original_masked_text_list)
        audit_cloud_time, audit_self_managed_time = 0, 0
        if auth_req.enable_audit is None or auth_req.enable_audit:
            # audit the message to fluentd or S3
            audit_cloud_time, audit_self_managed_time = await self.audit(shield_audit)

        logger.debug("Completed audit logging")
        # Updating Authorize response Object response_messages with the data required by plugin in case of
        # streaming.
        self.enrich_auth_response(authz_service_res, masked_messages, all_result_traits)

        # process authorize response
        auth_response = AuthorizeResponse(is_allowed=is_allowed, response_messages=masked_messages, auth_req=auth_req)
        # Encrypt the response messages with plugin's provided public key
        encrypt_start_time = time.perf_counter()
        if auth_response.isAllowed:
            await self.tenant_data_encryptor_service.encrypt_authorize_response(auth_req, auth_response)
            logger.debug("Auth Response After Encrypt : " + json_utils.mask_json_fields(
                json.dumps(auth_response.__dict__),
                ['responseMessages']))
        encrypt_time = f"{((time.perf_counter() - encrypt_start_time) * 1000):.3f}"

        authorize_total_time = f"{((time.perf_counter() - authorize_start_time) * 1000):.3f}"
        self.access_log_timing_message = (f" Total time= {authorize_total_time}ms, "
                                          f"Decryption time= {decrypt_time}ms, Message analysis time= {message_analyze_time}ms, "
                                          f"Authz authorization time = {authz_time}ms, Masking time= {masking_time}ms, "
                                          f"Encryption time= {encrypt_time}ms, Audit Cloud time= {audit_cloud_time}ms ,"
                                          f"Audit Self managed time= {audit_self_managed_time}ms ,"
                                          f"Message Scan timings= {scan_timings_per_message}ms, "
                                          f"Non Authz Message Scan timings= {non_authz_scan_timings_per_message}ms")

        return auth_response

    def post_authz_process(self, analyzer_result_map, auth_req, authz_service_res, masked_messages,
                           original_masked_text_list):
        """
        Processes the authorization response by either masking the request messages or appending an error message
        based on the authorization result.

        """
        for request_text in auth_req.messages:
            self.process_masking(analyzer_result_map.get(request_text, []), request_text, authz_service_res,
                                    masked_messages,
                                    original_masked_text_list)

    def analyze_scan_messages(self, access_control_traits, all_result_traits, analyzer_result_map, auth_req,
                              is_authz_scan):
        """
        Analyzes the messages in the authorization request to extract traits and generate scan results.

        Returns:
            list: A list of dictionaries where each dictionary contains the scan timings for a message, with each
                  dictionary keyed by scanner names and their respective scan timings in milliseconds.
        """
        scan_timings_per_message = []
        for request_text in auth_req.messages:
            # Analyze traits
            scanners_result, message_scan_timings = self.application_manager.scan_messages(
                request_text, auth_req, is_authz_scan)
            scan_timings = {scanner_name: f"{message_scan_time}ms" for scanner_name, message_scan_time in
                            message_scan_timings.items()}

            scan_timings_per_message.append(scan_timings)
            # Update the set with traits and store analyzer results if present
            scanner_analyzer_results = analyzer_result_map.get(request_text, [])
            for scanner_data in scanners_result.values():
                all_result_traits.update(scanner_data.get_traits())
                scanner_analyzer_results.extend(scanner_data.get("analyzer_result", []))
                access_control_traits.update(scanner_data.get("actions", []))

            analyzer_result_map[request_text] = scanner_analyzer_results

        return scan_timings_per_message

    @staticmethod
    def enrich_auth_response(authz_service_res, masked_messages, traits):
        """
         Enriches each message in the `masked_messages` list with additional information from the `authz_service_res` object
         and the provided `traits`.

        """
        for msg in masked_messages:
            msg.update({"traits": traits,
                        "maskedTraits": authz_service_res.masked_traits,
                        "rangerAuditIds": authz_service_res.ranger_audit_ids,
                        "rangerPolicyIds": authz_service_res.ranger_policy_ids,
                        "paigPolicyIds": authz_service_res.paig_policy_ids,
                        "applicationName": authz_service_res.application_name})

    async def audit(self, shield_audit):
        """
          Performs audit logging for the provided `shield_audit` object, logging both to a self-managed system and to a cloud-based
          Fluentd service.

          The method measures the time taken for each logging process and returns these timings.

          Returns:
              tuple: A tuple containing two elements:
                  - audit_cloud_time (str): The time taken to log to the cloud-based Fluentd service, formatted as a string in milliseconds.
                  - audit_self_managed_time (str): The time taken to log to the self-managed system, formatted as a string in milliseconds.
        """
        audit_self_managed_start_time = time.perf_counter()
        await self.log_audit_message(shield_audit)
        audit_self_managed_time = f"{((time.perf_counter() - audit_self_managed_start_time) * 1000):.3f}"
        audit_cloud_start_time = time.perf_counter()
        audit_msg_content_storage_system = config_utils.get_property_value_list("audit_msg_content_storage_system")
        default_msg_metadata_storage_system = config_utils.get_property_value_list("default_msg_metadata_storage_system")
        if "fluentd" in audit_msg_content_storage_system or "fluentd" in default_msg_metadata_storage_system:
            self.log_audit_fluentd(copy.deepcopy(shield_audit))
        audit_cloud_time = f"{((time.perf_counter() - audit_cloud_start_time) * 1000):.3f}"
        return audit_cloud_time, audit_self_managed_time

    async def audit_stream_data(self, shield_audit):
        """
        Performs decryption and encryption of the provided `shield_audit` object and then logs the audit data.

        """
        await self.tenant_data_encryptor_service.decrypt_shield_audit(shield_audit)
        await self.tenant_data_encryptor_service.encrypt_shield_audit(shield_audit.messages,
                                                                      tenant_id=shield_audit.tenantId,
                                                                      encryption_key_id=shield_audit.encryptionKeyId)

        await self.audit(shield_audit)

    async def do_authz_authorize(self, auth_req: AuthorizeRequest, result_entities):
        """
        Sends an authorization request to the authorization service client.

        This method creates an `AuthzServiceRequest` object using the provided `auth_req` and `result_entities`,
        and then sends it to the authorization service client for authorization.

        Returns:
            AuthzServiceResponse: The response from the authorization service client indicating whether the request is authorized.

        """
        authz_service_req = AuthzServiceRequest(auth_req=auth_req, traits=result_entities)
        return await self.authz_service_client.post_authorize(authz_service_req, auth_req.tenant_id)

    def process_masking(self, analyzer_result, request_text, authz_service_res: AuthzServiceResponse, masked_messages,
                        original_masked_text_list):
        """
        Processes and masks sensitive information in the request text based on the authorization response.

        This method handles the masking of sensitive information identified in the request text.
        It utilizes the Presidio Anonymizer Engine to mask entities as specified by the authorization service response.
        The results are added to `masked_messages` and `original_masked_text_list`.
        """
        logger.debug("Masking process started")
        masking_list = authz_service_res.masked_traits
        final_analyzer_result = self.process_and_convert_analyzer_result(analyzer_result)

        if masking_list:
            entities_with_custom_masked_value = masking_list
            analyzer_results_with_custom_mask_entities = [x for x in analyzer_result if
                                                          x.entity_type in entities_with_custom_masked_value]

            logger.debug(f"analyzer_results_with_custom_mask_entities: "
                         f"{set([x.entity_type for x in analyzer_results_with_custom_mask_entities])}")

            if analyzer_results_with_custom_mask_entities:
                masked_text = self.presidio_anonymizer_engine.mask(request_text, entities_with_custom_masked_value,
                                                                   analyzer_results_with_custom_mask_entities)
                masked_messages.append(dict(responseText=masked_text, analyzerResult=final_analyzer_result))
                original_masked_text_list.append(dict(originalMessage=request_text, maskedMessage=masked_text,
                                                      analyzerResult=json.dumps(final_analyzer_result)))
                logger.debug("Masking process finished")
                return
        if authz_service_res.authorized:
            masked_messages.append(dict(responseText=request_text, analyzerResult=final_analyzer_result))
        else:
            masked_messages.append(dict(responseText=authz_service_res.status_message))
        original_masked_text_list.append(dict(originalMessage=request_text, maskedMessage="",
                                              analyzerResult=json.dumps(final_analyzer_result)))

        logger.debug("Masking process finished")

    def process_and_convert_analyzer_result(self, analyzer_result):
        """
        Processes and converts the analyzer results to adjust entity positions and prepare them for JSON serialization.

        This method adjusts the start and end positions of each entity in the `analyzer_result` based on the
        `previous_sentence_length` from the authorization request context. It then converts the adjusted results
        into a JSON-serializable format.
        """
        analyzer_result_copy = copy.deepcopy(analyzer_result)
        previous_sentence_length = self.auth_req_context.get('previous_sentence_length', 0)

        result_json_list = []
        for result in analyzer_result_copy:
            result.start += previous_sentence_length
            result.end += previous_sentence_length
            result_json_list.append(result.__dict__)

        return result_json_list

    def log_audit_fluentd(self, shield_audit: ShieldAudit):
        """
        Logs audit messages to Fluentd with masking and error handling.

        This method logs audit messages to Fluentd, masking sensitive fields if necessary. It handles various
        exceptions that may occur during the logging process, such as disk full errors or audit event queue full
        errors. If logging fails and the audit failure error is enabled, appropriate exceptions are raised.

        Args:
            shield_audit (ShieldAudit): The audit data to be logged.

        Raises:
            ShieldException: If there is no space left on the device, the audit event queue is full, or logging fails
            due to other reasons and audit failure error is enabled.
       """

        audit_msg_content_to_paig_cloud = config_utils.get_property_value_boolean("audit_msg_content_to_paig_cloud",
                                                                                  False)
        if audit_msg_content_to_paig_cloud is False:
            masked_audit_obj = json_utils.mask_json_fields(json.dumps(shield_audit.__dict__),
                                                           ['originalMessage', 'maskedMessage'], "")
            shield_audit.__dict__ = json.loads(masked_audit_obj)

        fluentd_audit_logger = self.get_or_create_fluentd_audit_logger()
        fluentd_failure_enabled = config_utils.get_property_value_boolean("audit_failure_error_enabled", True)
        try:
            fluentd_audit_logger.log(shield_audit)
        except DiskFullException:
            if fluentd_failure_enabled is True:
                self.fluentd_failure_counter.add(1)
                raise ShieldException("No space left on device. Disk is full. Please increase the disk size or free "
                                      "up some space to push audits successfully.")
        except AuditEventQueueFullException:
            if fluentd_failure_enabled is True:
                self.fluentd_failure_counter.add(1)
                raise ShieldException("Audit event queue is full.The push rate is too high for the audit "
                                      "spooler to process.")
        except Exception as e:
            logger.error(
                f"Error logging audit message to fluentd: {type(e).__name__}: {str(e)} \n{traceback.format_exc()}")
            if fluentd_failure_enabled is True:
                self.fluentd_failure_counter.add(1)
                raise ShieldException("Failed to log audit record!")

    async def log_audit_message(self, log_data: ShieldAudit):
        """
        Asynchronously logs audit data using all available message loggers.

        This method iterates through all message log objects stored in `self.message_log_objs` and logs the
        provided audit data using each logger. The logging is performed asynchronously.
        """
        if len(self.message_log_objs) > 0:
            for message_log_obj in self.message_log_objs:
                await message_log_obj.log_audit_event(log_data)

    async def authorize_vectordb(self, vectordb_auth_req: AuthorizeVectorDBRequest, tenant_id: str):
        """
        Asynchronously authorizes a VectorDB request using the authorization service client.

        This method sends an authorization request for a VectorDB operation to the authorization service client and
        logs the request and response for debugging purposes.

        Returns:
            AuthzServiceResponse: The response from the authorization service client containing the authorization result.
        """

        logger.debug(f"Authz VectorDB authorization request: {vectordb_auth_req}")
        vectordb_auth_res = await self.authz_service_client.post_authorize_vectordb(vectordb_auth_req, tenant_id)
        logger.debug(f"Authz VectorDB authorization response: {vectordb_auth_res.__dict__}")
        return vectordb_auth_res

    def init_log_message_in_file(self):
        """
        Initializes log message handlers based on configuration settings for self-managed or customer-hosted modes.

        This method reads the configuration properties to determine whether to enable logging of audit messages to
        self-managed storage systems and initializes the appropriate log message handlers (local, S3, data-service)
        based on the specified storage systems in the configuration.

        Raises:
            ShieldException: If an invalid storage system is specified in the configuration.
        """
        audit_msg_content_to_self_managed_storage = config_utils.get_property_value_boolean(
            "audit_msg_content_to_self_managed_storage", True)
        audit_msg_content_storage_system_list = config_utils.get_property_value_list("audit_msg_content_storage_system",
                                                                                     "local")

        if ((self._shield_run_mode == 'self_managed' or self._shield_run_mode == 'customer_hosted')
                and audit_msg_content_to_self_managed_storage):
            for audit_msg_content_storage_system in audit_msg_content_storage_system_list:
                match audit_msg_content_storage_system.strip():
                    case "local":
                        self.message_log_objs.append(LogMessageInLocal())
                    case "s3":
                        self.message_log_objs.append(LogMessageInS3File())
                    case "data-service":
                        from api.audit.controllers.data_store_controller import DataStoreController
                        from api.shield.logfile.log_message_in_data_service import LogMessageInDataService
                        self.message_log_objs.append(LogMessageInDataService(SingletonDepends(DataStoreController)))
                    case _:
                        logger.error(f"Invalid audit_msg_content_storage_system: {audit_msg_content_storage_system}")
                        raise ShieldException(
                            f"Invalid message content storage system provided: {audit_msg_content_storage_system} ,"
                            f"Please Choose the correct storage system which is supported using "
                            f"audit_msg_content_storage_system property.")
            logger.debug(f"Initialized self-managed storage loggers: {self.message_log_objs}")

    def get_or_create_fluentd_audit_logger(self):
        """
        Get or create fluentd audit logger
        :return:
        """
        audit_event_queue_timeout_sec = config_utils.get_property_value_int("audit_event_queue_timeout_sec", 5)
        max_queue_size = config_utils.get_property_value_int("audit_event_queue_max_size", 0)
        if self.fluentd_audit_logger is None:
            self.fluentd_audit_logger = FluentdAuditLogger(self.fluentd_logger_client, self.audit_spool_dir,
                                                           max_queue_size,
                                                           audit_event_queue_timeout_sec)
            self.fluentd_audit_logger.daemon = True
            self.fluentd_audit_logger.start()

        return self.fluentd_audit_logger
    
<<<<<<< HEAD
    def generate_access_denied_message(self, all_traits: set) -> str:
=======
    def generate_access_denied_message(self, all_traits: list) -> str:
>>>>>>> 2d1ffeea
        """
        Generates an access denied message based on the provided traits.

        This method generates an access denied message based on the provided traits. It constructs a message
        indicating that the request was denied due to the presence of certain traits.

        Args:
<<<<<<< HEAD
            all_traits (set): A set of traits that were detected in the request.
=======
            all_traits (list): A list of traits that were detected in the request.
>>>>>>> 2d1ffeea

        Returns:
            str: The access denied message indicating the reason for the denial.
        """
        multi_trait_message = config_utils.get_property_value("default_access_denied_message_multi_trait",
                                                                        "Access is denied for ")
        mapped_messages = []
        for trait in all_traits:
            custom_text_message = config_utils.get_property_value(trait, None)
            if custom_text_message:
                mapped_messages.append(custom_text_message)
            else:
                mapped_messages.append(trait)

        if len(mapped_messages) == 1:
            response_text_message = f'{multi_trait_message} {mapped_messages[0]}'
        elif len(mapped_messages) > 1:
            response_text_message = f'{multi_trait_message} {", ".join(mapped_messages[:-1])} or {mapped_messages[-1]}'
        else:
            response_text_message = config_utils.get_property_value("default_access_denied_message",
                                                                    "Access is denied")

        return response_text_message<|MERGE_RESOLUTION|>--- conflicted
+++ resolved
@@ -478,13 +478,9 @@
             self.fluentd_audit_logger.daemon = True
             self.fluentd_audit_logger.start()
 
-        return self.fluentd_audit_logger
-    
-<<<<<<< HEAD
+        return self.fluentd_audit_logger    
+
     def generate_access_denied_message(self, all_traits: set) -> str:
-=======
-    def generate_access_denied_message(self, all_traits: list) -> str:
->>>>>>> 2d1ffeea
         """
         Generates an access denied message based on the provided traits.
 
@@ -492,11 +488,7 @@
         indicating that the request was denied due to the presence of certain traits.
 
         Args:
-<<<<<<< HEAD
             all_traits (set): A set of traits that were detected in the request.
-=======
-            all_traits (list): A list of traits that were detected in the request.
->>>>>>> 2d1ffeea
 
         Returns:
             str: The access denied message indicating the reason for the denial.
