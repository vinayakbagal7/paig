--- conflicted
+++ resolved
@@ -43,14 +43,11 @@
 	vectorDBPolicyStore,
 	dataProtectStore,
 	shieldAuditsReportsStore,
-<<<<<<< HEAD
+  evaluationStore,
 	guardrailStore,
 	guardrailResponseTemplateStore,
 	guardrailConnectionProviderStore,
 	shieldStore
-=======
-	evaluationStore
->>>>>>> d7d29208
 }
 
 export default stores;