import {observable} from 'mobx';
import {isEmpty, set, get, hasIn} from 'lodash';

import {UI_CONSTANTS} from 'utils/globals';
import {SIDEBAR_MENU} from 'components/site/sidebar_menu';
import {configProperties} from 'utils/config_properties';
import {permissionCheckerUtil} from 'common-ui/utils/permission_checker_util';

const {
	DASHBOARD,
    APPLICATIONS,
    AI_APPLICATIONS,
    SECURITY,
    AUDITS,
    ACCOUNT,
    SHIELD_CONFIGURATION,
    USER_MANAGEMENT,
    PORTAL_USERS,
    PORTAL_GROUPS,
    VECTOR_DB,
    COMPLIANCE,
    ADMIN_AUDITS,
    SENSITIVE_DATA,
    META_DATA,
    META_DATA_VALUES,
    DOCS,
    REPORTS,
    BUILT_IN_REPORTS,
    SAVED_REPORTS,
    REPORTING,
    AI_APPLICATIONS_PERMISSIONS,
    VECTOR_DB_PERMISSIONS,
<<<<<<< HEAD
    GUARDRAILS,
    RESPONSE_TEMPLATES,
    GUARDRAIL_CONNECTION_PROVIDER
=======
    EVALUATION,
    EVALUATION_CONFIG,
    EVALUATION_REPORTS
>>>>>>> d7d29208
} = UI_CONSTANTS

const SIDEBAR_MENU_ITEMS = {
	[DASHBOARD]: {},
    [APPLICATIONS]: {
        SUBMENU: {
            [AI_APPLICATIONS]: {
                TABS: [AI_APPLICATIONS, AI_APPLICATIONS_PERMISSIONS]
            },
            [VECTOR_DB]: {
                TABS: [VECTOR_DB, VECTOR_DB_PERMISSIONS]
            },
            [GUARDRAILS]: {},
            [RESPONSE_TEMPLATES]: {}
        }
    },
    [AUDITS]: {
        SUBMENU: {
            [SECURITY]: {},
            [EVALUATION_CONFIG] : {},
            [EVALUATION_REPORTS] : {}
        }
    },
    [COMPLIANCE]:{
        SUBMENU: {
            [ADMIN_AUDITS]: {}
        }
    },
    [REPORTS]: {
        [BUILT_IN_REPORTS]: {},
        [SAVED_REPORTS]: {}
    },
    [ACCOUNT]: {
        SUBMENU: {
            [SHIELD_CONFIGURATION]: {},
            [GUARDRAIL_CONNECTION_PROVIDER]: {},
            [USER_MANAGEMENT]: {
                TABS: [PORTAL_USERS, PORTAL_GROUPS]
            },
            [SENSITIVE_DATA]: {},
            [META_DATA]: {}
        }
    },
    [DOCS]: {}
}

const UI_FEATURE_SIDEBAR_TABS = {
    [SHIELD_CONFIGURATION]: {
        [ACCOUNT]: {
            [SHIELD_CONFIGURATION]: {}
        }
    },
    [VECTOR_DB]: {
        [APPLICATIONS]: {
            [VECTOR_DB]: {
                TABS: [VECTOR_DB, VECTOR_DB_PERMISSIONS]
            }
        },
        [ACCOUNT]: {
            [META_DATA]: {}
        }
    },
    [EVALUATION]: {
        [AUDITS]: {
            [EVALUATION_CONFIG]: {},
            [EVALUATION_REPORTS]: {}
        }
    }
}

const UI_DEFAULT_FEATURE_SIDEBAR_TABS = {
	[DASHBOARD]: {},
    [APPLICATIONS]: {
        [AI_APPLICATIONS]: {
            TABS: [AI_APPLICATIONS, AI_APPLICATIONS_PERMISSIONS]
        },
        [GUARDRAILS]: {},
        [RESPONSE_TEMPLATES]: {}
    },
    [AUDITS]: {
        [SECURITY]: {}
    },
    [COMPLIANCE]:{
        [ADMIN_AUDITS]:{}
    },
    [REPORTS]: {
        [BUILT_IN_REPORTS]: {},
        [SAVED_REPORTS]: {}
    },
    [ACCOUNT]: {
        [GUARDRAIL_CONNECTION_PROVIDER]: {},
        [USER_MANAGEMENT]: {
            TABS: [PORTAL_USERS, PORTAL_GROUPS]
        },
        [SENSITIVE_DATA]: {}
    },
    [DOCS]: {}
}

class UISidebarTabsUtil {

    sideBarList = [];
    @observable properties = {};
    propertiesForShowHide = {};

    constructor() {
        this._createDefaultProperties();
    }
    setStores(stores) {
        this.stores = stores;
    }
    setProperties = (properties) => {
        this.properties = properties;
    }
    async fetchProperties() {
        try {
            // let properties = await stores.publicStore.getFeatureFlags();
            // this.properties = this.sortPropertiesInOrder(properties.models)
            this.properties = this.sortPropertiesInOrder([/*{
                "name": "SHIELD_CONFIGURATION",
                "value": 'true'
            },*/ {
                "name": "VECTOR_DB",
                "value": 'true'
            }, 
            {
                "name": "EVALUATION",
                "value": 'true'
            }
        ])
        } catch (e) {
            console.error("Failed to fetch system properties", e);
        }
        configProperties.setProperties(this.properties);
        return this.properties;
    }
    sortPropertiesInOrder = (properties) => {
        let featureSidebarTabs = [...Object.keys(UI_FEATURE_SIDEBAR_TABS)];

        let foundProperties = [];
        let extraProperties = [];

        properties.forEach(property => {
            let index = featureSidebarTabs.indexOf(property.name.toUpperCase());
            if (index > -1) {
                foundProperties[index] = property;
            } else {
                extraProperties.push(property);
            }
        })

        return [...foundProperties.filter(prop => prop), ...extraProperties.filter(prop => prop)];
    }
    async evalPropertiesForAccessControl() {
        this.properties.forEach(property => {
            let name = property.name.toUpperCase();
            let value = property.value;

            if (!value) {
                return;
            }
            value = value.toLowerCase();

            let mainFeatureOptions = UI_FEATURE_SIDEBAR_TABS[name]
            let partFeatureOptions = null;//UI_PART_FEATURE_SIDEBAR_TABS[name];

            if (!mainFeatureOptions && !partFeatureOptions) return;

            let featureOptions = mainFeatureOptions || partFeatureOptions;

            let isEnable = (value == "enable" || value == "enabled" || value == "true");
            //if feature is disable then check if its for part feature, if its for partfeature then let it proceed
            if (isEnable || partFeatureOptions) {
                let empty = isEmpty(featureOptions)
                if (empty) {
                    set(this.propertiesForShowHide, name, isEnable)
                } else if (value) {
                    this._handleHierarchy(isEnable, featureOptions);
                }
            }
        });

        this._handleHierarchy(true, UI_DEFAULT_FEATURE_SIDEBAR_TABS);

        let list = permissionCheckerUtil.getUISidebarAndTabsDenyList();
        if (list) {
            list.forEach(property => {
                let uiProperty = featurePermissionUIMap[property];
                if (uiProperty && uiProperty.propertyForShowHide) {
                    this.hideUIForProperty(uiProperty.propertyForShowHide);
                }
            })
        }
        // evalMenuItems.setProperties(this.propertiesForShowHide);
        // await evalMenuItems.checkAllConditions();

        //sidebar show hide property check
        this._getSidebarList();
        return this.propertiesForShowHide;
    }
    getPropertiesForShowHide() {
        return this.propertiesForShowHide;
    }
    _createDefaultProperties() {
        let sidebarMenuItems = Object.keys(SIDEBAR_MENU_ITEMS);
        let properties = {}

        sidebarMenuItems.forEach(menuitemKey => {
            let property = {};
            property = this._createProperty(SIDEBAR_MENU_ITEMS[menuitemKey], property);
            properties[menuitemKey] = property;
        })
        this.propertiesForShowHide = properties;
    }
    _createProperty(menuItems = {}, property) {
        let tabs;
        if (menuItems.TABS) {
            tabs = menuItems.TABS;
        } else if (menuItems.SUBMENU) {
            let keys = Object.keys(menuItems.SUBMENU);
            keys.forEach(key => {
                property[key] = this._createProperty(menuItems.SUBMENU[key], {});
            });
        }

        if (tabs) {
            tabs.forEach(tab => property[tab] = false);
        }
        return isEmpty(property) ? false : property;
    }
    getSidebarList() {
        return this.sideBarList;
    }
    _getSidebarList() {
        let list = [];
        // if (!this.sideBarList.length) {
        SIDEBAR_MENU.forEach(sideMenu => {
            let menu = {...sideMenu};
            let menuOption = this.propertiesForShowHide[menu.sidebar.toUpperCase()];
            if (typeof menuOption == "boolean" && menuOption) {
                list.push(menu);
            }
            if (typeof menuOption == "object") {
                if (menu.child) {
                    //this is sub menu, filter out sub menu

                    menu.child = sideMenu.child.filter(childMenu => {
                        let child = menuOption[childMenu.sidebar.toUpperCase()]
                        if (child == undefined) {
                            return false;
                        }
                        if (typeof child == 'boolean') {
                            return child;
                        }
                        //has tabs
                        if (typeof child == "object") {
                            return this._isTabsVisible(child);
                        }
                    })
                    if (menu.child.length) {
                        list.push(menu);
                    }
                } else if (this._isTabsVisible(menuOption)) {
                    //this has tab
                    list.push(menu);
                }
            }
            return false;
        });
        // }
        this.sideBarList = list;
        return this.sideBarList;
    }
    _isTabsVisible(menuOption) {
        return Object.values(menuOption).some(menu => {
            if (typeof menu == 'object') {
                return this._isTabsVisible(menu);
            }
            return menu;
        });
    }
    filterTabsList(name, list) {
        let property = this.getProperty(name);
        if (property) {
            list = list.filter(view => {
                let isNested = view.tab.split('.').length > 1;
                if (isNested) {
                    return this.getProperty(view.tab, property);
                }
                return property[view.tab];
            })
        }
        return list;
    }
    getProperty(name, properties = this.propertiesForShowHide) {
        if (!name) {
            return;
        }
        if (Array.isArray(name)) {
            name = name.join('.');
        }
        let foundProperty = get(properties, name);
        if (!foundProperty) {
            return;
        }
        return foundProperty;
    }
    _handleHierarchy(propertyValue, featureOptions, key = "") {
        let sidebarList = Object.keys(featureOptions);
        sidebarList.forEach(sidebarKey => {
            let sidebarOption = featureOptions[sidebarKey]
            if (sidebarOption && sidebarOption.TABS) {
                sidebarOption.TABS.forEach(sidebarOpt => {
                    let hierarchyKey = key + `${sidebarKey}.${sidebarOpt}`;
                    if (hasIn(this.propertiesForShowHide, hierarchyKey)) {
                        set(this.propertiesForShowHide, hierarchyKey, propertyValue)
                    }
                })
            } else if (isEmpty(sidebarOption)) {
                let hierarchyKey = key + `${sidebarKey}`;
                set(this.propertiesForShowHide, hierarchyKey, propertyValue)
            } else if (sidebarOption) {
                this._handleHierarchy(propertyValue, sidebarOption, `${sidebarKey}.`);
            }
        })
    }
    hideUIForProperty(property) {
        if (!Array.isArray(property)) {
            property = [property];
        }
        property.forEach(p => {
            let prop = get(this.propertiesForShowHide, p);
            if (prop) {
                if (typeof prop == 'object') {
                    Object.keys(prop).forEach(key => {
                        if (prop[key] == 'object') {

                        } else {
                            prop[key] = false;
                        }
                    })
                } else if (typeof prop == 'boolean') {
                    set(this.propertiesForShowHide, p, false);
                }
            }
        })
    }

    isSidebarVisibleFor = (sidebar) => {
        let property = this.getProperty(sidebar);
        if (typeof property == 'object') {
            property = this._isTabsVisible(property);
        }
        return property;
    }
    hasAccess = (sidebar) => {
        if (!sidebar) {
            return true
        }
        return this.isSidebarVisibleFor(sidebar);
    }
}

const featurePermissionUIMap = {
    'portal.dashboard': {
        propertyForShowHide: [DASHBOARD]
    },
    'portal.docs': {
        propertyForShowHide: [DOCS]
    },
    'governance.ai_applications': {
        propertyForShowHide: [`${APPLICATIONS}.${AI_APPLICATIONS}.${AI_APPLICATIONS}`, `${APPLICATIONS}.${AI_APPLICATIONS}.${AI_APPLICATIONS_PERMISSIONS}`]
    },
    'governance.vector_db': {
        propertyForShowHide: [`${APPLICATIONS}.${VECTOR_DB}.${VECTOR_DB}`, `${APPLICATIONS}.${VECTOR_DB}.${VECTOR_DB_PERMISSIONS}`]
    },
<<<<<<< HEAD
    'governance.guardrails': {
        propertyForShowHide: [`${APPLICATIONS}.${GUARDRAILS}`, `${APPLICATIONS}.${RESPONSE_TEMPLATES}`, `${ACCOUNT}.${GUARDRAIL_CONNECTION_PROVIDER}`]
=======
    'governance.evaluation_config': {
        propertyForShowHide: [`${AUDITS}.${EVALUATION_CONFIG}`]
    },
    'governance.evaluation_reports': {
        propertyForShowHide: [`${AUDITS}.${EVALUATION_REPORTS}`]
>>>>>>> d7d29208
    },
    'audits.security': {
        propertyForShowHide: [`${AUDITS}.${SECURITY}`]
    },
    'compliance.admin_audits':{
        propertyForShowHide: [`${COMPLIANCE}.${ADMIN_AUDITS}`]
    },
    'account.shield_configuration': {
        propertyForShowHide: [`${ACCOUNT}.${SHIELD_CONFIGURATION}`]
    },
    'account.user': {
        propertyForShowHide: [`${ACCOUNT}.${USER_MANAGEMENT}.${PORTAL_USERS}`, `${ACCOUNT}.${USER_MANAGEMENT}.${PORTAL_GROUPS}`]
    },
    'account.sensitive_data': {
        propertyForShowHide: [`${ACCOUNT}.${SENSITIVE_DATA}`]
    },
    'account.meta_data': {
        propertyForShowHide: [`${ACCOUNT}.${META_DATA}`]
    },
    "portal.reports": {
        propertyForShowHide: [`${REPORTS}.${BUILT_IN_REPORTS}`, `${REPORTS}.${SAVED_REPORTS}`]
    },
}

const uiSidebarTabsUtil = new UISidebarTabsUtil();  

export default uiSidebarTabsUtil;
export {
	SIDEBAR_MENU_ITEMS,
	UI_FEATURE_SIDEBAR_TABS
}<|MERGE_RESOLUTION|>--- conflicted
+++ resolved
@@ -30,15 +30,12 @@
     REPORTING,
     AI_APPLICATIONS_PERMISSIONS,
     VECTOR_DB_PERMISSIONS,
-<<<<<<< HEAD
+    EVALUATION,
+    EVALUATION_CONFIG,
+    EVALUATION_REPORTS
     GUARDRAILS,
     RESPONSE_TEMPLATES,
     GUARDRAIL_CONNECTION_PROVIDER
-=======
-    EVALUATION,
-    EVALUATION_CONFIG,
-    EVALUATION_REPORTS
->>>>>>> d7d29208
 } = UI_CONSTANTS
 
 const SIDEBAR_MENU_ITEMS = {
@@ -415,16 +412,14 @@
     'governance.vector_db': {
         propertyForShowHide: [`${APPLICATIONS}.${VECTOR_DB}.${VECTOR_DB}`, `${APPLICATIONS}.${VECTOR_DB}.${VECTOR_DB_PERMISSIONS}`]
     },
-<<<<<<< HEAD
     'governance.guardrails': {
         propertyForShowHide: [`${APPLICATIONS}.${GUARDRAILS}`, `${APPLICATIONS}.${RESPONSE_TEMPLATES}`, `${ACCOUNT}.${GUARDRAIL_CONNECTION_PROVIDER}`]
-=======
+    },
     'governance.evaluation_config': {
         propertyForShowHide: [`${AUDITS}.${EVALUATION_CONFIG}`]
     },
     'governance.evaluation_reports': {
         propertyForShowHide: [`${AUDITS}.${EVALUATION_REPORTS}`]
->>>>>>> d7d29208
     },
     'audits.security': {
         propertyForShowHide: [`${AUDITS}.${SECURITY}`]
