--- conflicted
+++ resolved
@@ -27,15 +27,12 @@
     SAVED_REPORTS: 'SAVED_REPORTS',
     AI_APPLICATIONS_PERMISSIONS: 'AI_APPLICATIONS_PERMISSIONS',
     VECTOR_DB_PERMISSIONS: 'VECTOR_DB_PERMISSIONS',
-<<<<<<< HEAD
+    EVALUATION: 'EVALUATION',
+    EVALUATION_CONFIG: 'EVALUATION_CONFIG',
+    EVALUATION_REPORTS: 'EVALUATION_REPORTS',
     GUARDRAILS: 'GUARDRAILS',
     RESPONSE_TEMPLATES: 'RESPONSE_TEMPLATES',
     GUARDRAIL_CONNECTION_PROVIDER: 'GUARDRAIL_CONNECTION_PROVIDER'
-=======
-    EVALUATION: 'EVALUATION',
-    EVALUATION_CONFIG: 'EVALUATION_CONFIG',
-    EVALUATION_REPORTS: 'EVALUATION_REPORTS'
->>>>>>> d7d29208
 }
 
 const PERMISSIONS = {
@@ -56,12 +53,9 @@
         AI_POLICIES: {PROPERTY: 'governance.ai_policies'},
         VECTOR_DB: {PROPERTY: 'governance.vector_db'},
         VECTOR_DB_POLICIES: {PROPERTY: 'governance.vector_db_policies'},
-<<<<<<< HEAD
+        EVALUATION_CONFIG: {PROPERTY: 'governance.evaluation_config'},
+        EVALUATION_REPORTS: {PROPERTY: 'governance.evaluation_reports'},
         GUARDRAILS: {PROPERTY: 'governance.guardrails'}
-=======
-        EVALUATION_CONFIG: {PROPERTY: 'governance.evaluation_config'},
-        EVALUATION_REPORTS: {PROPERTY: 'governance.evaluation_reports'}
->>>>>>> d7d29208
     },
     AUDITS: {
         SECURITY: {PROPERTY: 'audits.security'}
@@ -255,7 +249,6 @@
     TOP_REVIEWER_CONTENT_COMPLIANCE: {LABEL: "Top 20 Reviewers In Content Compliance", TOOLTIP: "Identifies the top 20 administrators active in content compliance reviews, crucial for understanding who is most engaged in monitoring sensitive user content."}
 }
 
-<<<<<<< HEAD
 const GUARDRAIL_PROVIDER = {
     PAIG: {
         NAME: 'PAIG',
@@ -305,13 +298,13 @@
     IAM_ROLE: {TYPE: 'IAM_ROLE', LABEL: 'IAM Role'},
     ACCESS_SECRET_KEY: {TYPE: 'ACCESS_SECRET_KEY', LABEL: 'Access Key & Secret Key'},
     INSTANCE_ROLE: {TYPE: 'INSTANCE_ROLE', LABEL: 'Instance Role'}
-=======
+}
+
 const EVAL_REPORT_CATEGORIES = {
     CATEGORY: { multi: false, category: "Category", type: "text", key: 'category' },
     PROMPT: { multi: false, category: "Prompt", type: "text", key: 'prompt' },
     RESPONSE: { multi: false, category: "Response", type: "text", key: 'response' },
     STATUS: { multi: false, category: "Status", type: "text", key: 'status', options: () => ['PASSED', 'FAILED', 'ERROR'] }
->>>>>>> d7d29208
 }
 
 export {
@@ -340,11 +333,8 @@
     OBJECT_TYPE_MAPPING,
     ADMIN_AUDITS_FIELDS_TO_HIDE_MAPPING,
     REPORT_GRID_LABELS,
-<<<<<<< HEAD
+    EVAL_REPORT_CATEGORIES,
     GUARDRAIL_PROVIDER,
     GUARDRAIL_CONFIG_TYPE,
     AWS_PROVIDER_CONNECTION_CONFIG_TYPE
-=======
-    EVAL_REPORT_CATEGORIES
->>>>>>> d7d29208
 }