import AWS_BEDROCK from 'common-ui/images/aws-bedrock.svg';
import PAIG from 'common-ui/images/monogram-lp-logo.svg';

const UI_CONSTANTS = {
    PAIG_LENS: 'PAIG_LENS',
    PAIG_NAVIGATOR: 'PAIG_NAVIGATOR',
    PAIG_GUARD: 'PAIG_GUARD',
    SETTINGS: 'SETTINGS',
    DASHBOARD: 'DASHBOARD',
    AI_APPLICATIONS: 'AI_APPLICATIONS',
    USER_MANAGEMENT: 'USER_MANAGEMENT',
    PORTAL_USERS: 'PORTAL_USERS',
    PORTAL_GROUPS: 'PORTAL_GROUPS',
    SHIELD_CONFIGURATION: 'SHIELD_CONFIGURATION',
    SETTINGS: 'SETTINGS',
    AI_POLICIES: 'AI_POLICIES',
    SECURITY: 'SECURITY',
    AUDITS: 'AUDITS',
    COMPLIANCE: 'COMPLIANCE',
    SENSITIVE_DATA: 'SENSITIVE_DATA',
    META_DATA: 'META_DATA',
    META_DATA_VALUES: 'META_DATA_VALUES',
    ADMIN_AUDITS: 'ADMIN_AUDITS',
    DOCS: 'DOCS',
    ACCOUNT: 'ACCOUNT',
    VECTOR_DB: 'VECTOR_DB',
    REPORTING: 'REPORTING',
    REPORTS: 'REPORTS',
    BUILT_IN_REPORTS: 'BUILT_IN_REPORTS',
    SAVED_REPORTS: 'SAVED_REPORTS',
    AI_APPLICATIONS_PERMISSIONS: 'AI_APPLICATIONS_PERMISSIONS',
    VECTOR_DB_PERMISSIONS: 'VECTOR_DB_PERMISSIONS',
    EVALUATION: 'EVALUATION',
    EVALUATION_CONFIG: 'EVALUATION_CONFIG',
    EVALUATION_REPORTS: 'EVALUATION_REPORTS',
<<<<<<< HEAD
    GUARDRAILS: 'GUARDRAILS',
    RESPONSE_TEMPLATES: 'RESPONSE_TEMPLATES',
    GUARDRAIL_CONNECTION_PROVIDER: 'GUARDRAIL_CONNECTION_PROVIDER'
=======
    USERS: 'USERS'
>>>>>>> 6af5cd09
}

const PERMISSIONS = {
    READ: 'read',
    UPDATE: 'update',
    DELETE: 'delete',
    EXPORT: 'export',
}

const FEATURE_PERMISSIONS = {
    PORTAL: {
        DASHBOARD: {PROPERTY: 'portal.dashboard'},
        DOCS: {PROPERTY: 'portal.docs'},
        REPORTS: {PROPERTY: 'portal.reports'}
    },
    GOVERNANCE: {
        AI_APPLICATIONS: {PROPERTY: 'governance.ai_applications'},
        AI_POLICIES: {PROPERTY: 'governance.ai_policies'},
        VECTOR_DB: {PROPERTY: 'governance.vector_db'},
        VECTOR_DB_POLICIES: {PROPERTY: 'governance.vector_db_policies'},
        EVALUATION_CONFIG: {PROPERTY: 'governance.evaluation_config'},
        EVALUATION_REPORTS: {PROPERTY: 'governance.evaluation_reports'},
        GUARDRAILS: {PROPERTY: 'governance.guardrails'}
    },
    AUDITS: {
        SECURITY: {PROPERTY: 'audits.security'}
    },
    COMPLIANCE: {
        ADMIN_AUDITS: {PROPERTY: 'compliance.admin_audits'}
    },
    ACCOUNT: {
        SHIELD_CONFIGURATION: {PROPERTY: 'account.shield_configuration'},
        USER: {PROPERTY: 'account.user'},
        GROUP: {PROPERTY: 'account.group'},
        SENSITIVE_DATA: {PROPERTY: 'account.sensitive_data'},
        META_DATA: {PROPERTY: 'account.meta_data'},
        META_DATA_VALUES: {PROPERTY: 'account.meta_data_values'}
    }
}

const REGEX = {
    VALID_URL: /^(https?):\/\/[^\s/$.?#].[^\s]*$/,
    EMAIL: /^[\w]([\-\.\w\+])+@[\w]+[\w\-]+[\w]*\.([\w]+[\w\-]+[\w]*(\.[a-z][a-z|0-9]*){0,4}?)$/,
    ACCOUNT_NAME: /^[a-z0-9\d-_]+$/i,
    FIRSTNAME : /^([A-Za-z0-9_]|[\u00C0-\u017F])([a-zA-Z0-9\s_. -@]|[\u00C0-\u017F])+$/i,
    LASTNAME : /^([A-Za-z0-9_]|[\u00C0-\u017F])([a-zA-Z0-9\s_. -@]|[\u00C0-\u017F])+$/i,
    PASSWORD : /^$|^(?=.*[A-Za-z])(?=.*\d).{8,255}$/i
}

const SUBSCRIPTION_TYPE = {}

const ERROR_MESSAGE = {}

const PROMPT_REPLY_TYPE = {
    PROMPT: "prompt",
    REPLY: "reply",
    ENRICH_PROMPT: "enriched_prompt",
    RAG: "rag"
}
  
const PROMPT_REPLY_ACTION_TYPE = {
    ALLOW: {VALUE: "ALLOW", LABEL: "Allow"},
    DENY: {VALUE: "DENY", LABEL: "Deny"},
    REDACT: {VALUE: "REDACT", LABEL: "Redact"},
}
const CATOGORIES_KEY_LABEL = {
    user_name: { key: 'user_name', label: 'user_name' },
    application: {key: 'application', label: 'application'},
    datazone_name: {key: 'datazone_name', label: 'datazone_name'},
    group_name: {key: 'group_name_split', label: 'group_name'},
    tags: {key: 'tags_split', label: 'tags'}
}
const CONDITIONS_CATEGORIES = {
    ALERTS_CATEGORY: [{ category: CATOGORIES_KEY_LABEL.user_name.label, type: "textoptions"}, { category: CATOGORIES_KEY_LABEL.application.label, type: "textoptions" }]
}

const MESSAGE_RESULT_TYPE = {
    ALLOWED: {NAME: 'allowed', LABEL: 'Allowed', COLOR: '#6FF17C'},
    DENIED: {NAME: 'denied', LABEL: 'Denied', COLOR: '#FD8A5B'},
    MASKED: {NAME: 'masked', LABEL: 'Masked', COLOR: '#69C9F9'}
}

const DEPLOYMENT_TYPE = {
    CLOUD: {NAME: 'CLOUD', VALUE: 'CLOUD', LABEL: 'Cloud'},
    SELF_MANAGED: {NAME: 'SELF_MANAGED', VALUE: 'SELF_MANAGED', LABEL: 'Self Managed'},
}

const METADATA_DATA_TYPE = {
    SINGLE_VALUE: {TYPE: 'single_value', LABEL: 'Single Value'},
    MULTI_VALUE: {TYPE: 'multi_value', LABEL: 'Multi Value'}
}

const FEATURE_PROPERTIES_MAPPING = {
    'Self-Managed Shield': 'SHIELD_CONFIGURATION',
    'Vector DB': 'VECTOR_DB'
}

const VECTOR_DB_TYPES = {
    OPENSEARCH: {TYPE: 'OPENSEARCH', LABEL: 'OpenSearch'},
    MILVUS: {TYPE: 'MILVUS', LABEL: 'Milvus'}
}

const REPORT_DETAILS = {
    USER_GEN_AI_APPLICATION_SUMMARY: {
        NAME: 'user_gen_ai_application_summary',
        LABEL: 'Summary of Users who accessed the GenAI Application',
        DESCRIPTION: 'This report provides users, who have accessed for GenAI application.',
        DOWNLOAD_FILE_NAME: 'privacera_users_application_gen_ai_summary_report'
    },
    SENSITIVE_DATA_GEN_AI_SUMMARY: {
        NAME: 'sensitive_data_gen_ai_summary',
        LABEL: 'Sensitive Data Access Overview',
        DESCRIPTION: 'Track and analyze access patterns to sensitive data across applications, users, and interactions within your GenAI applications, ensuring comprehensive oversight and robust data security management.',
        DOWNLOAD_FILE_NAME: 'privacera_sensitive_data_gen_ai_summary_report'
    },
    USERS_WHO_VIEWED_USER_CONTENT_SUMMARY: {
        NAME: 'users_who_viewed_user_content_summary', 
        LABEL: 'Content Viewing Compliance Report',
        DESCRIPTION: 'Gain critical compliance insights with a focus on the viewing of potentially sensitive user-generated content. This report outlines admin interactions, message views, and user content engagement, all while adhering to strict data privacy and security standards.',
        DOWNLOAD_FILE_NAME: 'privacera_users_who_viewed_user_content_summary_report'
    }
}

const ENUMS = {
    CLASS_TYPE_REPORT_CONFIG: 39
}

const SCAN_SUMMARY_SOLR_FIELDS = {};

const SCHEDULE_FOR = {
    DASHBOARD_REPORT: {label: 'DASHBOARD_REPORT', value: 'DASHBOARD_REPORT'}
}

const DATE_UNITS_GAP = {
    QUARTER: {VALUE: "quarter", format: "MMM YYYY"},
    MONTH: {VALUE: "month", format: "MMM YYYY"},
    WEEK:  {VALUE: "week", format: "MMMM D"},
    DAY: {VALUE: "day", format: "MMM DD"},
    HOUR: {VALUE: "hour", format: "HH:mm"}
}

const GRAPH_COLOR_PALLET = [
  "#2CA02C",
  "#FF9335",
  "#41546F",
  "#54236B",
  "#F59E0B",
  "#8085E8",
  "#FFD500",
  "#EC5B2A",
  "#DE2C82",
  "#E4D354",
  "#AA38E0",
  "#314ED3",
  "#31ACD3",
  "#4CE249",
  "#91E8E1",
  "#001A6E",
  "#A36557",
  "#B4D2E1",
  "#D62728",
  "#42B19D",
  "#999999",
  "#91E8E1",
  "#FFC0A5",
  "#746637",
  "#89D8FF",
  "#D0D0D0",
  "#DA8BFF",
  "#999999",
];

const ACTION_TYPE = {
    CREATE: { VALUE: 'CREATE', LABEL: 'created', COLOR: "#dff0d8" },
    UPDATE: { VALUE: 'UPDATE', LABEL: 'updated', COLOR: "#fef7cd" },
    DELETE: { VALUE: 'DELETE', LABEL: 'deleted', COLOR: "#ffefe4" },
    REVIEW: { VALUE: 'REVIEW', LABEL: 'viewed', COLOR: "#e0f7fa" },
    DOWNLOAD: { VALUE: 'DOWNLOAD', LABEL: 'downloaded', COLOR: "#e0f7fa" }
};

const OBJECT_TYPE_MAPPING = {
    USER: { VALUE: 'USER', LABEL: 'User' },
    GROUP: { VALUE: 'GROUP', LABEL: 'Group' },
    GROUP_USER: { VALUE: 'GROUP_USER', LABEL: 'Group' },
    AI_APPLICATION: { VALUE: 'AI_APPLICATION', LABEL: 'AI Application' },
    AI_APPLICATION_POLICY: { VALUE: 'AI_APPLICATION_POLICY', LABEL: 'Policy' },
    AI_APPLICATION_CONFIG: { VALUE: 'AI_APPLICATION_CONFIG', LABEL: 'Config' },
    VECTOR_DB: { VALUE: 'VECTOR_DB', LABEL: 'VectorDb' },
    VECTOR_DB_POLICY: { VALUE: 'VECTOR_DB_POLICY', LABEL: 'VectorDb Policy' },
    META_DATA: { VALUE: 'META_DATA', LABEL: 'Meta Data' },
    META_DATA_ATTR_VALUE: { VALUE: 'META_DATA_ATTR_VALUE', LABEL: 'Meta Data Value' },
    SHIELD_AUDIT: { VALUE: 'SHIELD_AUDIT', LABEL: 'Security Audit' },
    SHIELD_AUDIT_REPORT: { VALUE: 'SHIELD_AUDIT_REPORT', LABEL: 'Shield Audit Report' },
    SELF_MANAGED_SHIELD_CONFIG: { VALUE: 'SELF_MANAGED_SHIELD_CONFIG', LABEL: 'Self Managed Shield Config' },
    PRIVACERA_SHIELD_CONFIG: { VALUE: 'PRIVACERA_SHIELD_CONFIG', LABEL: 'Privacera Shield Config' },
    SENSITIVE_DATA: { VALUE: 'SENSITIVE_DATA', LABEL: 'Sensitive Data' },
    TENANT_FEATURE: { VALUE: 'TENANT_FEATURE', LABEL: 'Tenant Feature' },
    ADMIN_AUDIT_REPORT: { VALUE: 'ADMIN_AUDIT_REPORT', LABEL: 'Admin Audit Report' }
};

const ADMIN_AUDITS_FIELDS_TO_HIDE_MAPPING = {
    CREATE: ['updateTime', 'createTime', 'tenantId', 'rangerPolicyIds', 'defaultRangerPolicyId'],
    UPDATE: ['updateTime', 'createTime', 'tenantId', 'tntId', 'pcloudUserId', 'pCloudGroupId'],
    DELETE: ['updateTime', 'createTime', 'tenantId', 'rangerPolicyIds', 'defaultRangerPolicyId', 'tntId'],
    DOWNLOAD: ['updateTime', 'createTime', 'tenantId', 'shieldApiKeyId', 'shieldRSASelfManagedKeyId', 'shieldRSAAuditSvcKeyId', 'shieldServerKeyId', 'shieldPluginKeyId', 'dateOfDownload'],
    REVIEW: ['eventTime', 'logTime', 'rangerAuditIds', 'rangerPolicyIds', 'paigPolicyIds', 'tenantId', 'clientApplicationKey', 'clientApplicationName', 'clientHostname', 'clientIp', 'eventId', 'numberOfTokens', 'encryptionKeyId', 'transactionSequenceNumber']
}

const REPORT_GRID_LABELS = {
    ADMIN_CONTENT_COMPLIANCE: {LABEL: "Admin Content Compliance Views", TOOLTIP: "Tracks the number of administrators reviewing user content for compliance, indicating diligence in monitoring sensitive user-generated messages."},
    REVIEWED_MESSAGE: {LABEL: "Reviewed Messages Count", TOOLTIP: "Total count of user messages reviewed, a key metric in compliance and content monitoring within the network."},
    UNIQ_USERS: {LABEL: "Unique User Content Reviews", TOOLTIP: "The number of distinct users whose content was subject to review, signifying the extent of compliance-driven content monitoring."},
    COMPLIANCE_REVIEW_TRENDS: {LABEL: "Compliance Review Trend Over Time", TOOLTIP: "Visualizes the frequency of user content reviewed by admins over time, aiding in identifying patterns and ensuring consistent content compliance checks."},
    TOP_REVIEWER_CONTENT_COMPLIANCE: {LABEL: "Top 20 Reviewers In Content Compliance", TOOLTIP: "Identifies the top 20 administrators active in content compliance reviews, crucial for understanding who is most engaged in monitoring sensitive user content."}
}

const GUARDRAIL_PROVIDER = {
    PAIG: {
        NAME: 'PAIG',
        LABEL: 'PAIG Guardrails',
        STATUS: 1,
        DEFAULT: true,
        EDITABLE: false,
        IMG_URL: PAIG,
        DESCRIPTION: 'This default guardrail provides moderate coverage in all key areas, offering a balanced solution for organizations looking for flexible, medium-level protections without heavy customization.'
    },
    AWS: {
        NAME: 'AWS',
        LABEL: 'AWS Bedrock',
        STATUS: 0,
        DEFAULT: false,
        EDITABLE: true,
        IMG_URL: AWS_BEDROCK,
        DESCRIPTION: 'AWS offers strong security and scalability, making it ideal for businesses needing flexible yet powerful solutions. It supports highly regulated industries with global coverage.'
    }/*,
    OPEN_AI: {
        NAME: 'OPEN_AI',
        LABEL: 'Open AI',
        STATUS: 0,
        DEFAULT: false,
        EDITABLE: true,
        DESCRIPTION: 'This guardrail offers robust yet flexible protection across critical areas, providing organizations with moderate, out-of-the-box safeguards that balance comprehensive coverage and adaptability without requiring extensive customization.'
    },
    LLAMA: {
        NAME: 'LLAMA',
        LABEL: 'LLAMA',
        STATUS: 0,
        DEFAULT: false,
        EDITABLE: true,
        DESCRIPTION: 'This guardrail offers robust yet flexible protection across critical areas, providing organizations with moderate, out-of-the-box safeguards that balance comprehensive coverage and adaptability without requiring extensive customization.'
    }*/
}

const GUARDRAIL_CONFIG_TYPE = {
    CONTENT_MODERATION: {NAME: 'CONTENT_MODERATION', LABEL: 'Content Moderation'},
    SENSITIVE_DATA: {NAME: 'SENSITIVE_DATA', LABEL: 'Sensitive Data'},
    OFF_TOPIC: {NAME: 'OFF_TOPIC', LABEL: 'Off-topic'},
    DENIED_TERMS: {NAME: 'DENIED_TERMS', LABEL: 'Denied Terms'},
    PROMPT_SAFETY: {NAME: 'PROMPT_SAFETY', LABEL: 'Prompt Safety'}
}

const AWS_PROVIDER_CONNECTION_CONFIG_TYPE = {
    IAM_ROLE: {TYPE: 'IAM_ROLE', LABEL: 'IAM Role'},
    ACCESS_SECRET_KEY: {TYPE: 'ACCESS_SECRET_KEY', LABEL: 'Access Key & Secret Key'},
    INSTANCE_ROLE: {TYPE: 'INSTANCE_ROLE', LABEL: 'Instance Role'}
}

const EVAL_REPORT_CATEGORIES = {
    CATEGORY: { multi: false, category: "Category", type: "text", key: 'category' },
    PROMPT: { multi: false, category: "Prompt", type: "text", key: 'prompt' },
    RESPONSE: { multi: false, category: "Response", type: "text", key: 'response' },
    STATUS: { multi: false, category: "Status", type: "text", key: 'status', options: () => ['PASSED', 'FAILED', 'ERROR'] }
}

export {
    UI_CONSTANTS,
    PERMISSIONS,
    FEATURE_PERMISSIONS,
    REGEX,
    SUBSCRIPTION_TYPE,
    ERROR_MESSAGE,
    PROMPT_REPLY_TYPE,
    PROMPT_REPLY_ACTION_TYPE,
    CONDITIONS_CATEGORIES,
    CATOGORIES_KEY_LABEL,
    MESSAGE_RESULT_TYPE,
    DEPLOYMENT_TYPE,
    METADATA_DATA_TYPE,
    FEATURE_PROPERTIES_MAPPING,
    VECTOR_DB_TYPES,
    REPORT_DETAILS,
    ENUMS,
    SCAN_SUMMARY_SOLR_FIELDS,
    SCHEDULE_FOR,
    DATE_UNITS_GAP,
    GRAPH_COLOR_PALLET,
    ACTION_TYPE,
    OBJECT_TYPE_MAPPING,
    ADMIN_AUDITS_FIELDS_TO_HIDE_MAPPING,
    REPORT_GRID_LABELS,
    EVAL_REPORT_CATEGORIES,
    GUARDRAIL_PROVIDER,
    GUARDRAIL_CONFIG_TYPE,
    AWS_PROVIDER_CONNECTION_CONFIG_TYPE
}<|MERGE_RESOLUTION|>--- conflicted
+++ resolved
@@ -12,7 +12,6 @@
     PORTAL_USERS: 'PORTAL_USERS',
     PORTAL_GROUPS: 'PORTAL_GROUPS',
     SHIELD_CONFIGURATION: 'SHIELD_CONFIGURATION',
-    SETTINGS: 'SETTINGS',
     AI_POLICIES: 'AI_POLICIES',
     SECURITY: 'SECURITY',
     AUDITS: 'AUDITS',
@@ -33,13 +32,10 @@
     EVALUATION: 'EVALUATION',
     EVALUATION_CONFIG: 'EVALUATION_CONFIG',
     EVALUATION_REPORTS: 'EVALUATION_REPORTS',
-<<<<<<< HEAD
+    USERS: 'USERS',
     GUARDRAILS: 'GUARDRAILS',
     RESPONSE_TEMPLATES: 'RESPONSE_TEMPLATES',
     GUARDRAIL_CONNECTION_PROVIDER: 'GUARDRAIL_CONNECTION_PROVIDER'
-=======
-    USERS: 'USERS'
->>>>>>> 6af5cd09
 }
 
 const PERMISSIONS = {
