import AWS_BEDROCK from 'common-ui/images/aws-bedrock.svg';
import PAIG from 'common-ui/images/monogram-lp-logo.svg';

const UI_CONSTANTS = {
    PAIG_LENS: 'PAIG_LENS',
    PAIG_NAVIGATOR: 'PAIG_NAVIGATOR',
    PAIG_GUARD: 'PAIG_GUARD',
    SETTINGS: 'SETTINGS',
    DASHBOARD: 'DASHBOARD',
    AI_APPLICATIONS: 'AI_APPLICATIONS',
    USER_MANAGEMENT: 'USER_MANAGEMENT',
    PORTAL_USERS: 'PORTAL_USERS',
    PORTAL_GROUPS: 'PORTAL_GROUPS',
    SHIELD_CONFIGURATION: 'SHIELD_CONFIGURATION',
    AI_POLICIES: 'AI_POLICIES',
    SECURITY: 'SECURITY',
    AUDITS: 'AUDITS',
    COMPLIANCE: 'COMPLIANCE',
    SENSITIVE_DATA: 'SENSITIVE_DATA',
    META_DATA: 'META_DATA',
    META_DATA_VALUES: 'META_DATA_VALUES',
    ADMIN_AUDITS: 'ADMIN_AUDITS',
    DOCS: 'DOCS',
    ACCOUNT: 'ACCOUNT',
    VECTOR_DB: 'VECTOR_DB',
    REPORTING: 'REPORTING',
    REPORTS: 'REPORTS',
    BUILT_IN_REPORTS: 'BUILT_IN_REPORTS',
    SAVED_REPORTS: 'SAVED_REPORTS',
    AI_APPLICATIONS_PERMISSIONS: 'AI_APPLICATIONS_PERMISSIONS',
    VECTOR_DB_PERMISSIONS: 'VECTOR_DB_PERMISSIONS',
    EVALUATION: 'EVALUATION',
    EVALUATION_CONFIG: 'EVALUATION_CONFIG',
    EVALUATION_ENDPOINT: 'EVALUATION_ENDPOINT',
    EVALUATION_SECURITY: 'EVALUATION_SECURITY',
    EVALUATION_REPORTS: 'EVALUATION_REPORTS',
    EVALUATION_REPORT_OVERVIEW: 'EVALUATION_REPORT_OVERVIEW',
    EVALUATION_REPORT_DETAILS: 'EVALUATION_REPORT_DETAILS',
    USERS: 'USERS',
    GUARDRAILS: 'GUARDRAILS',
    RESPONSE_TEMPLATES: 'RESPONSE_TEMPLATES',
    GUARDRAIL_CONNECTION_PROVIDER: 'GUARDRAIL_CONNECTION_PROVIDER',
    AI_APPLICATIONS_API_KEYS: 'AI_APPLICATIONS_API_KEYS'
}

const PERMISSIONS = {
    READ: 'read',
    UPDATE: 'update',
    DELETE: 'delete',
    EXPORT: 'export',
}

const FEATURE_PERMISSIONS = {
    PORTAL: {
        DASHBOARD: {PROPERTY: 'portal.dashboard'},
        DOCS: {PROPERTY: 'portal.docs'},
        REPORTS: {PROPERTY: 'portal.reports'}
    },
    GOVERNANCE: {
        AI_APPLICATIONS: {PROPERTY: 'governance.ai_applications'},
        AI_POLICIES: {PROPERTY: 'governance.ai_policies'},
        AI_API_KEYS: {PROPERTY: 'governance.ai_api_keys'},
        VECTOR_DB: {PROPERTY: 'governance.vector_db'},
        VECTOR_DB_POLICIES: {PROPERTY: 'governance.vector_db_policies'},
        EVALUATION_CONFIG: {PROPERTY: 'governance.evaluation_config'},
        EVALUATION_REPORTS: {PROPERTY: 'governance.evaluation_reports'},
        GUARDRAILS: {PROPERTY: 'governance.guardrails'}
    },
    AUDITS: {
        SECURITY: {PROPERTY: 'audits.security'}
    },
    COMPLIANCE: {
        ADMIN_AUDITS: {PROPERTY: 'compliance.admin_audits'}
    },
    ACCOUNT: {
        SHIELD_CONFIGURATION: {PROPERTY: 'account.shield_configuration'},
        USER: {PROPERTY: 'account.user'},
        GROUP: {PROPERTY: 'account.group'},
        SENSITIVE_DATA: {PROPERTY: 'account.sensitive_data'},
        META_DATA: {PROPERTY: 'account.meta_data'},
        META_DATA_VALUES: {PROPERTY: 'account.meta_data_values'}
    }
}

const REGEX = {
    VALID_URL: /^(https?):\/\/[^\s/$.?#].[^\s]*$/,
    EMAIL: /^[\w]([\-\.\w\+])+@[\w]+[\w\-]+[\w]*\.([\w]+[\w\-]+[\w]*(\.[a-z][a-z|0-9]*){0,4}?)$/,
    ACCOUNT_NAME: /^[a-z0-9\d-_]+$/i,
    FIRSTNAME : /^([A-Za-z0-9_]|[\u00C0-\u017F])([a-zA-Z0-9\s_. -@]|[\u00C0-\u017F])+$/i,
    LASTNAME : /^([A-Za-z0-9_]|[\u00C0-\u017F])([a-zA-Z0-9\s_. -@]|[\u00C0-\u017F])+$/i,
    PASSWORD : /^$|^(?=.*[A-Za-z])(?=.*\d).{8,255}$/i
}

const SUBSCRIPTION_TYPE = {}

const ERROR_MESSAGE = {}

const PROMPT_REPLY_TYPE = {
    PROMPT: "prompt",
    REPLY: "reply",
    ENRICH_PROMPT: "enriched_prompt",
    RAG: "rag"
}
  
const PROMPT_REPLY_ACTION_TYPE = {
    ALLOW: {VALUE: "ALLOW", LABEL: "Allow"},
    DENY: {VALUE: "DENY", LABEL: "Deny"},
    REDACT: {VALUE: "REDACT", LABEL: "Redact"},
}
const CATOGORIES_KEY_LABEL = {
    user_name: { key: 'user_name', label: 'user_name' },
    application: {key: 'application', label: 'application'},
    datazone_name: {key: 'datazone_name', label: 'datazone_name'},
    group_name: {key: 'group_name_split', label: 'group_name'},
    tags: {key: 'tags_split', label: 'tags'}
}
const CONDITIONS_CATEGORIES = {
    ALERTS_CATEGORY: [{ category: CATOGORIES_KEY_LABEL.user_name.label, type: "textoptions"}, { category: CATOGORIES_KEY_LABEL.application.label, type: "textoptions" }]
}

const MESSAGE_RESULT_TYPE = {
    ALLOWED: {NAME: 'allowed', LABEL: 'Allowed', COLOR: '#6FF17C'},
    DENIED: {NAME: 'denied', LABEL: 'Denied', COLOR: '#FD8A5B'},
    MASKED: {NAME: 'masked', LABEL: 'Masked', COLOR: '#69C9F9'}
}

const DEPLOYMENT_TYPE = {
    CLOUD: {NAME: 'CLOUD', VALUE: 'CLOUD', LABEL: 'Cloud'},
    SELF_MANAGED: {NAME: 'SELF_MANAGED', VALUE: 'SELF_MANAGED', LABEL: 'Self Managed'},
}

const METADATA_DATA_TYPE = {
    SINGLE_VALUE: {TYPE: 'single_value', LABEL: 'Single Value'},
    MULTI_VALUE: {TYPE: 'multi_value', LABEL: 'Multi Value'}
}

const FEATURE_PROPERTIES_MAPPING = {
    'Self-Managed Shield': 'SHIELD_CONFIGURATION',
    'Vector DB': 'VECTOR_DB'
}

const VECTOR_DB_TYPES = {
    OPENSEARCH: {TYPE: 'OPENSEARCH', LABEL: 'OpenSearch'},
    MILVUS: {TYPE: 'MILVUS', LABEL: 'Milvus'}
}

const REPORT_DETAILS = {
    USER_GEN_AI_APPLICATION_SUMMARY: {
        NAME: 'user_gen_ai_application_summary',
        LABEL: 'Summary of Users who accessed the GenAI Application',
        DESCRIPTION: 'This report provides users, who have accessed for GenAI application.',
        DOWNLOAD_FILE_NAME: 'privacera_users_application_gen_ai_summary_report'
    },
    SENSITIVE_DATA_GEN_AI_SUMMARY: {
        NAME: 'sensitive_data_gen_ai_summary',
        LABEL: 'Sensitive Data Access Overview',
        DESCRIPTION: 'Track and analyze access patterns to sensitive data across applications, users, and interactions within your GenAI applications, ensuring comprehensive oversight and robust data security management.',
        DOWNLOAD_FILE_NAME: 'privacera_sensitive_data_gen_ai_summary_report'
    },
    USERS_WHO_VIEWED_USER_CONTENT_SUMMARY: {
        NAME: 'users_who_viewed_user_content_summary', 
        LABEL: 'Content Viewing Compliance Report',
        DESCRIPTION: 'Gain critical compliance insights with a focus on the viewing of potentially sensitive user-generated content. This report outlines admin interactions, message views, and user content engagement, all while adhering to strict data privacy and security standards.',
        DOWNLOAD_FILE_NAME: 'privacera_users_who_viewed_user_content_summary_report'
    }
}

const ENUMS = {
    CLASS_TYPE_REPORT_CONFIG: 39
}

const SCAN_SUMMARY_SOLR_FIELDS = {};

const SCHEDULE_FOR = {
    DASHBOARD_REPORT: {label: 'DASHBOARD_REPORT', value: 'DASHBOARD_REPORT'}
}

const DATE_UNITS_GAP = {
    QUARTER: {VALUE: "quarter", format: "MMM YYYY"},
    MONTH: {VALUE: "month", format: "MMM YYYY"},
    WEEK:  {VALUE: "week", format: "MMMM D"},
    DAY: {VALUE: "day", format: "MMM DD"},
    HOUR: {VALUE: "hour", format: "HH:mm"}
}

const GRAPH_COLOR_PALLET = [
  "#2CA02C",
  "#FF9335",
  "#41546F",
  "#54236B",
  "#F59E0B",
  "#8085E8",
  "#FFD500",
  "#EC5B2A",
  "#DE2C82",
  "#E4D354",
  "#AA38E0",
  "#314ED3",
  "#31ACD3",
  "#4CE249",
  "#91E8E1",
  "#001A6E",
  "#A36557",
  "#B4D2E1",
  "#D62728",
  "#42B19D",
  "#999999",
  "#91E8E1",
  "#FFC0A5",
  "#746637",
  "#89D8FF",
  "#D0D0D0",
  "#DA8BFF",
  "#999999",
];

const ACTION_TYPE = {
    CREATE: { VALUE: 'CREATE', LABEL: 'created', COLOR: "#dff0d8" },
    UPDATE: { VALUE: 'UPDATE', LABEL: 'updated', COLOR: "#fef7cd" },
    DELETE: { VALUE: 'DELETE', LABEL: 'deleted', COLOR: "#ffefe4" },
    REVIEW: { VALUE: 'REVIEW', LABEL: 'viewed', COLOR: "#e0f7fa" },
    DOWNLOAD: { VALUE: 'DOWNLOAD', LABEL: 'downloaded', COLOR: "#e0f7fa" }
};

const OBJECT_TYPE_MAPPING = {
    USER: { VALUE: 'USER', LABEL: 'User' },
    GROUP: { VALUE: 'GROUP', LABEL: 'Group' },
    GROUP_USER: { VALUE: 'GROUP_USER', LABEL: 'Group' },
    AI_APPLICATION: { VALUE: 'AI_APPLICATION', LABEL: 'AI Application' },
    AI_APPLICATION_POLICY: { VALUE: 'AI_APPLICATION_POLICY', LABEL: 'Policy' },
    AI_APPLICATION_CONFIG: { VALUE: 'AI_APPLICATION_CONFIG', LABEL: 'Config' },
    VECTOR_DB: { VALUE: 'VECTOR_DB', LABEL: 'VectorDb' },
    VECTOR_DB_POLICY: { VALUE: 'VECTOR_DB_POLICY', LABEL: 'VectorDb Policy' },
    META_DATA: { VALUE: 'META_DATA', LABEL: 'Meta Data' },
    META_DATA_ATTR_VALUE: { VALUE: 'META_DATA_ATTR_VALUE', LABEL: 'Meta Data Value' },
    SHIELD_AUDIT: { VALUE: 'SHIELD_AUDIT', LABEL: 'Security Audit' },
    SHIELD_AUDIT_REPORT: { VALUE: 'SHIELD_AUDIT_REPORT', LABEL: 'Shield Audit Report' },
    SELF_MANAGED_SHIELD_CONFIG: { VALUE: 'SELF_MANAGED_SHIELD_CONFIG', LABEL: 'Self Managed Shield Config' },
    PRIVACERA_SHIELD_CONFIG: { VALUE: 'PRIVACERA_SHIELD_CONFIG', LABEL: 'Privacera Shield Config' },
    SENSITIVE_DATA: { VALUE: 'SENSITIVE_DATA', LABEL: 'Sensitive Data' },
    TENANT_FEATURE: { VALUE: 'TENANT_FEATURE', LABEL: 'Tenant Feature' },
    ADMIN_AUDIT_REPORT: { VALUE: 'ADMIN_AUDIT_REPORT', LABEL: 'Admin Audit Report' }
};

const ADMIN_AUDITS_FIELDS_TO_HIDE_MAPPING = {
    CREATE: ['updateTime', 'createTime', 'tenantId', 'rangerPolicyIds', 'defaultRangerPolicyId'],
    UPDATE: ['updateTime', 'createTime', 'tenantId', 'tntId', 'pcloudUserId', 'pCloudGroupId'],
    DELETE: ['updateTime', 'createTime', 'tenantId', 'rangerPolicyIds', 'defaultRangerPolicyId', 'tntId'],
    DOWNLOAD: ['updateTime', 'createTime', 'tenantId', 'shieldApiKeyId', 'shieldRSASelfManagedKeyId', 'shieldRSAAuditSvcKeyId', 'shieldServerKeyId', 'shieldPluginKeyId', 'dateOfDownload'],
    REVIEW: ['eventTime', 'logTime', 'rangerAuditIds', 'rangerPolicyIds', 'paigPolicyIds', 'tenantId', 'clientApplicationKey', 'clientApplicationName', 'clientHostname', 'clientIp', 'eventId', 'numberOfTokens', 'encryptionKeyId', 'transactionSequenceNumber']
}

const REPORT_GRID_LABELS = {
    ADMIN_CONTENT_COMPLIANCE: {LABEL: "Admin Content Compliance Views", TOOLTIP: "Tracks the number of administrators reviewing user content for compliance, indicating diligence in monitoring sensitive user-generated messages."},
    REVIEWED_MESSAGE: {LABEL: "Reviewed Messages Count", TOOLTIP: "Total count of user messages reviewed, a key metric in compliance and content monitoring within the network."},
    UNIQ_USERS: {LABEL: "Unique User Content Reviews", TOOLTIP: "The number of distinct users whose content was subject to review, signifying the extent of compliance-driven content monitoring."},
    COMPLIANCE_REVIEW_TRENDS: {LABEL: "Compliance Review Trend Over Time", TOOLTIP: "Visualizes the frequency of user content reviewed by admins over time, aiding in identifying patterns and ensuring consistent content compliance checks."},
    TOP_REVIEWER_CONTENT_COMPLIANCE: {LABEL: "Top 20 Reviewers In Content Compliance", TOOLTIP: "Identifies the top 20 administrators active in content compliance reviews, crucial for understanding who is most engaged in monitoring sensitive user content."}
}

const GUARDRAIL_PROVIDER = {
    PAIG: {
        NAME: 'PAIG',
        LABEL: 'PAIG Guardrails',
        STATUS: 1,
        DEFAULT: true,
        EDITABLE: false,
        IMG_URL: PAIG,
        DESCRIPTION: 'This default guardrail provides moderate coverage in all key areas, offering a balanced solution for organizations looking for flexible, medium-level protections without heavy customization.'
    },
    AWS: {
        NAME: 'AWS',
        LABEL: 'AWS Bedrock',
        STATUS: 0,
        DEFAULT: false,
        EDITABLE: true,
        IMG_URL: AWS_BEDROCK,
        DESCRIPTION: 'AWS offers strong security and scalability, making it ideal for businesses needing flexible yet powerful solutions. It supports highly regulated industries with global coverage.'
    }/*,
    OPEN_AI: {
        NAME: 'OPEN_AI',
        LABEL: 'Open AI',
        STATUS: 0,
        DEFAULT: false,
        EDITABLE: true,
        DESCRIPTION: 'This guardrail offers robust yet flexible protection across critical areas, providing organizations with moderate, out-of-the-box safeguards that balance comprehensive coverage and adaptability without requiring extensive customization.'
    },
    LLAMA: {
        NAME: 'LLAMA',
        LABEL: 'LLAMA',
        STATUS: 0,
        DEFAULT: false,
        EDITABLE: true,
        DESCRIPTION: 'This guardrail offers robust yet flexible protection across critical areas, providing organizations with moderate, out-of-the-box safeguards that balance comprehensive coverage and adaptability without requiring extensive customization.'
    }*/
}

const GUARDRAIL_CONFIG_TYPE = {
    CONTENT_MODERATION: {NAME: 'CONTENT_MODERATION', LABEL: 'Content Moderation'},
    SENSITIVE_DATA: {NAME: 'SENSITIVE_DATA', LABEL: 'Sensitive Data'},
    OFF_TOPIC: {NAME: 'OFF_TOPIC', LABEL: 'Off-topic'},
    DENIED_TERMS: {NAME: 'DENIED_TERMS', LABEL: 'Denied Terms'},
    PROMPT_SAFETY: {NAME: 'PROMPT_SAFETY', LABEL: 'Prompt Safety'}
}

const AWS_PROVIDER_CONNECTION_CONFIG_TYPE = {
    IAM_ROLE: {TYPE: 'IAM_ROLE', LABEL: 'IAM Role'},
    ACCESS_SECRET_KEY: {TYPE: 'ACCESS_SECRET_KEY', LABEL: 'Access Key & Secret Key'},
    INSTANCE_ROLE: {TYPE: 'INSTANCE_ROLE', LABEL: 'Instance Role'}
}

const EVAL_REPORT_CATEGORIES = {
    TYPE: { multi: false, category: "Type", type: "text", key: 'category_type' },
    PROMPT: { multi: false, category: "Prompt", type: "text", key: 'prompt' },
    RESPONSE: { multi: false, category: "Response", type: "text", key: 'response' },
    SEVERITY: { multi: false, category: "Severity", type: "text", key: 'category_severity' },
}


<<<<<<< HEAD
const API_KEY_STATUS = {
    ACTIVE: {VALUE: 'ACTIVE', LABEL: 'Active', bsStyle: 'success', COLOR: 'allowed-color'},
    DISABLED: {VALUE: 'DISABLED', LABEL: 'Revoked', bsStyle: 'default', COLOR: 'masked-color'},
    DELETED: {VALUE: 'DELETED', LABEL: 'Deleted', bsStyle: 'danger', COLOR: 'denied-color'},
    EXPIRED: {VALUE: 'EXPIRED', LABEL: 'Expired', bsStyle: 'danger', COLOR: 'denied-color'}
}

=======
const SEVERITY_MAP = {
    CRITICAL: {LABEL: 'Severe Failure', COLOR: '#ee8b8b', DONUTCOLOR: 'E10101'},
    HIGH: {LABEL: 'High Concern', COLOR: '#E101014D', DONUTCOLOR: 'FF6B35'},
    MEDIUM: {LABEL: 'Moderate Concern', COLOR: '#FFEDB2', DONUTCOLOR: 'FFC233'},
    LOW: {LABEL: 'Low Concern', COLOR: '#B2F0D6', DONUTCOLOR: '2CA02C'}
}

const CATEGORY_DESCRIPTIONS = {
    "Brand": "Tests focused on brand protection, including competitor mentions, misinformation, hallucinations, and model behavior that could impact brand reputation.",
    "Compliance & Legal": "Tests for LLM behavior that may encourage illegal activity, breach contractual commitments, or violate intellectual property rights.",
    "Security & Access Control": "Technical security risk tests mapped to OWASP Top 10 for LLMs, APIs, and web applications, covering SQL injection, SSRF, broken access control, and cross-session leaks.",
    "Trust & Safety": "Tests that attempt to produce illicit, graphic, or inappropriate responses from the LLM.",
    "Custom": "Configurable tests for specific policies or generating custom probes for your use case."
};

>>>>>>> 42004f2e
export {
    UI_CONSTANTS,
    PERMISSIONS,
    FEATURE_PERMISSIONS,
    REGEX,
    SUBSCRIPTION_TYPE,
    ERROR_MESSAGE,
    PROMPT_REPLY_TYPE,
    PROMPT_REPLY_ACTION_TYPE,
    CONDITIONS_CATEGORIES,
    CATOGORIES_KEY_LABEL,
    MESSAGE_RESULT_TYPE,
    DEPLOYMENT_TYPE,
    METADATA_DATA_TYPE,
    FEATURE_PROPERTIES_MAPPING,
    VECTOR_DB_TYPES,
    REPORT_DETAILS,
    ENUMS,
    SCAN_SUMMARY_SOLR_FIELDS,
    SCHEDULE_FOR,
    DATE_UNITS_GAP,
    GRAPH_COLOR_PALLET,
    ACTION_TYPE,
    OBJECT_TYPE_MAPPING,
    ADMIN_AUDITS_FIELDS_TO_HIDE_MAPPING,
    REPORT_GRID_LABELS,
    EVAL_REPORT_CATEGORIES,
    GUARDRAIL_PROVIDER,
    GUARDRAIL_CONFIG_TYPE,
    AWS_PROVIDER_CONNECTION_CONFIG_TYPE,
<<<<<<< HEAD
    API_KEY_STATUS
=======
    SEVERITY_MAP,
    CATEGORY_DESCRIPTIONS
>>>>>>> 42004f2e
}<|MERGE_RESOLUTION|>--- conflicted
+++ resolved
@@ -317,7 +317,6 @@
 }
 
 
-<<<<<<< HEAD
 const API_KEY_STATUS = {
     ACTIVE: {VALUE: 'ACTIVE', LABEL: 'Active', bsStyle: 'success', COLOR: 'allowed-color'},
     DISABLED: {VALUE: 'DISABLED', LABEL: 'Revoked', bsStyle: 'default', COLOR: 'masked-color'},
@@ -325,7 +324,6 @@
     EXPIRED: {VALUE: 'EXPIRED', LABEL: 'Expired', bsStyle: 'danger', COLOR: 'denied-color'}
 }
 
-=======
 const SEVERITY_MAP = {
     CRITICAL: {LABEL: 'Severe Failure', COLOR: '#ee8b8b', DONUTCOLOR: 'E10101'},
     HIGH: {LABEL: 'High Concern', COLOR: '#E101014D', DONUTCOLOR: 'FF6B35'},
@@ -341,7 +339,6 @@
     "Custom": "Configurable tests for specific policies or generating custom probes for your use case."
 };
 
->>>>>>> 42004f2e
 export {
     UI_CONSTANTS,
     PERMISSIONS,
@@ -372,10 +369,7 @@
     GUARDRAIL_PROVIDER,
     GUARDRAIL_CONFIG_TYPE,
     AWS_PROVIDER_CONNECTION_CONFIG_TYPE,
-<<<<<<< HEAD
-    API_KEY_STATUS
-=======
+    API_KEY_STATUS,
     SEVERITY_MAP,
     CATEGORY_DESCRIPTIONS
->>>>>>> 42004f2e
 }