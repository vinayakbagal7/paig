--- conflicted
+++ resolved
@@ -61,12 +61,7 @@
             this._vState.guardrail = guardrail;
             this._vState.providerName = this.formUtil.getProvider();
         });
-
-<<<<<<< HEAD
-        if (this.props.match.params.newId) {
-=======
         if (moveToNextStep) {
->>>>>>> 4d285257
             setTimeout(() => {
                 let index = this.stepper?.findIndex(step => step.step === 'test_guardrail')
                 if (index !== -1) {
