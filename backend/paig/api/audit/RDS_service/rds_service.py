--- conflicted
+++ resolved
@@ -123,12 +123,7 @@
             raise BadRequestException("Invalid date range")
         if filters.user_id or filters.app_name:
             filters.exact_match = True
-<<<<<<< HEAD
         results = await self.access_audit_repository.get_activity_trend_counts(filters.model_dump(), min_value, max_value, interval)
-=======
-        results = await self.access_audit_repository.get_activity_trend_counts(filters.dict(), min_value, max_value, interval)
-        results = await self.access_audit_repository.get_activity_trend_counts(filters.dict(), min_value, max_value, interval)
->>>>>>> ab1ca08c
         result_dict = dict()
         for r in results:
             epoch_ms = r[0]
