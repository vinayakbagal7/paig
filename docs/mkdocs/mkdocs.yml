site_name: Documentation
#Without the below setting, the links are generated as / and when you search for something it will be without index.html
#and S3 bucket will not be able to find it
use_directory_urls: false

# Copyright
copyright: Copyright &copy; 2016 - 2024 Privacera, Inc

theme:
  name: 'material'
  site_url: https://paig.ai/
  site_description: PAIG
  custom_dir: paig_custom/overrides
  homepage_url: 'https://paig.ai/'
  features:
    - announce.dismiss
    - content.action.edit
    - content.action.view
    - content.code.annotate
    - content.code.copy
    # - content.code.select
    # - content.tabs.link
    - content.tooltips
    # - header.autohide
    - navigation.expand
    - navigation.footer
    - navigation.indexes
    - navigation.instant
    - navigation.instant.prefetch
    - navigation.instant.progress
    - navigation.path
    - navigation.prune
#    - navigation.sections
    - navigation.tabs
    - navigation.tabs.sticky
    - navigation.top
    - navigation.tracking
    - search.highlight
    - search.share
    - search.suggest
    - toc.follow
    # - toc.integrate
  palette:
    - media: "(prefers-color-scheme)"
      toggle:
        icon: material/brightness-auto
        name: Switch to light mode
    # Palette toggle for light mode
    - media: "(prefers-color-scheme: light)"
      scheme: default
      primary: indigo
      accent: indigo
      toggle:
        icon: material/brightness-7
        name: Switch to dark mode

    # Palette toggle for dark mode
    - media: "(prefers-color-scheme: dark)"
      scheme: slate
      primary: indigo
      accent: indigo
      toggle:
        icon: material/brightness-4
#        name: Switch to light mode
        name: Switch to system preference
  font:
    text: Roboto
    code: Roboto Mono
  favicon: assets/images/favicon.ico
  icon:
    logo: logo
#    annotation: privacera/privacera_p
  logo: assets/images/paig-os-header-logo.webp

# Plugins
plugins:
  - git-revision-date-localized:
      fallback_to_build_date: true
      type: "datetime"
  - search:
      separator: '[\s\-,:!=\[\]()"/]+|(?!\b)(?=[A-Z][a-z])|\.(?!\d)|&[lg]t;'
# https://github.com/chrieke/mkdocs-exclude-search
  - exclude-search:
      exclude:
        - faq/administration/*
        - attic/*
        - "**/snippets/"
  - minify:
      minify_html: true
# https://timvink.github.io/mkdocs-table-reader-plugin/
  - table-reader:
      csv_options:
        delimiter: ","
        doublequote: true
        escapechar: "\\"
        lineterminator: "\n"
        quotechar: "\""
        quoting: "QUOTE_MINIMAL"
        skipinitialspace: true
        strict: false
  - optimize:
      #enabled: !ENV [CI, false]
      enabled: true
#  - pdf-export:
#      verbose: true
#      media_type: print
#      enabled_if_env: ENABLE_PDF_EXPORT
#not_in_nav: |
#  faq/administration/*

exclude_docs: |
  attic/*
  faq/administration/*

# Hooks
hooks:
  - paig_custom/overrides/hooks/shortcodes.py

# Customization
extra:
  annotate:
    json: [.s2]
  generator: false
#  analytics:
#    provider: google
#    property: !ENV GOOGLE_ANALYTICS_KEY
  social:
    - icon: material/web
      link: https://paig.ai/
      name: "PAIG Website"
    - icon: fontawesome/brands/github
      link: https://github.com/privacera/paig
#  social:
#    - icon: fontawesome/brands/github
#      link: https://github.com/squidfunk
#    - icon: fontawesome/brands/gitter
#      link: https://gitter.im/squidfunk/mkdocs-material
#    - icon: fontawesome/brands/docker
#      link: https://hub.docker.com/r/squidfunk/mkdocs-material/
#    - icon: fontawesome/brands/python
#      link: https://pypi.org/project/mkdocs-material/
#    - icon: fontawesome/brands/mastodon
#      link: https://fosstodon.org/@squidfunk
#    - icon: fontawesome/brands/twitter
#      link: https://twitter.com/squidfunk
#  consent:
#    title: Cookie consent
#    description: >-
#      We use cookies to recognize your repeated visits and preferences, as well
#      as to measure the effectiveness of our documentation and whether users
#      find what they're searching for. With your consent, you're helping us to
#      make our documentation better.
#    actions:
#      - accept
#      - reject

extra_css:
  - assets/stylesheets/extra.css

extra_javascript:
  - assets/js/link_download.js

# Extensions
markdown_extensions:
  - abbr
  - admonition
  - attr_list
  - def_list
  - footnotes
  - md_in_html
  - tables
  - toc:
      permalink: true
      toc_depth: 3
  - pymdownx.arithmatex:
      generic: true
  - pymdownx.betterem:
      smart_enable: all
  - pymdownx.blocks.details
  - pymdownx.blocks.definition
  - pymdownx.caret
#  - pymdownx.details
  - pymdownx.emoji:
      emoji_generator: !!python/name:materialx.emoji.to_svg
      emoji_index: !!python/name:materialx.emoji.twemoji
      options:
        custom_icons:
          - paig_custom/overrides/.icons
  - pymdownx.highlight:
      anchor_linenums: true
      linenums: true
      line_spans: __span
      pygments_lang_class: true
      auto_title: true
  - pymdownx.inlinehilite
  - pymdownx.keys
  - pymdownx.magiclink
  - pymdownx.mark
  - pymdownx.smartsymbols
  - pymdownx.snippets
  - pymdownx.superfences:
      custom_fences:
        - name: mermaid
          class: mermaid
          format: !!python/name:pymdownx.superfences.fence_code_format
  - pymdownx.tabbed:
      alternate_style: true
  - pymdownx.tasklist:
      custom_checkbox: true
      clickable_checkbox: true
  - pymdownx.tilde

# Page tree
nav:
  - Home: index.md
  - Quick Start:
      - quick-start/index.md
  - Integration:
      - integration/index.md
      - LangChain: integration/langchain.md
      - Python Applications: integration/python-applications.md
      - VectorDB:
        - integration/vectordb/index.md
      - Prerequisites:
        - integration/prerequisites/index.md
        - Docker Installation: integration/prerequisites/docker.md
#      - REST API: integration/rest-api.md
  - Developers:
      - developers/index.md
<<<<<<< HEAD
      - PAIG Client:
          - Quick Start: developers/paig-client/quick-start.md
          - Code Examples:
              - developers/paig-client/code-examples/index.md
              - Milvus Integration:
                - developers/paig-client/code-examples/milvus-integration/index.md
                - A Sample Tutorial: developers/paig-client/code-examples/milvus-integration/a-sample-tutorial.md
                - Integration Guide: developers/paig-client/code-examples/milvus-integration/integration-guide.md
=======
      - Design:
        - Design Overview: developers/architectural-overview.md
        - Database Overview: developers/database-overview.md
        - API Documentation: developers/api/api-docs.md
      - PAIG Server:
        - Installation and Usage: developers/paig-server/installation.md
        - How to Start Development Server: developers/paig-server/start-dev-server.md
        - How to Setup Database: developers/paig-server/setup-database.md
      - PAIG Client:
        - Installation and Usage: developers/paig-client/installation.md
>>>>>>> ccc555a5
  - User Guide:
      - user-guide/index.md
      - Securing GenAI Applications:
        - user-guide/manage-applications/applications.md
        - Manage Applications:
            - user-guide/manage-applications/index.md
            - Application Policies: user-guide/manage-applications/application-policies.md
      - Securing VectorDB:
        - user-guide/securing-vectordb.md
        - Manage VectorDBs:
            - user-guide/manage-vectordbs/index.md
            - VectorDB Policies: user-guide/manage-vectordbs/vectordb-policies.md
      - Monitoring: user-guide/monitoring.md
      - Reporting:
        - user-guide/reporting/index.md
        - Reports: user-guide/reporting/reports.md
      - Users and Groups: user-guide/user-management.md
  - FAQ:
      - faq/index.md

<|MERGE_RESOLUTION|>--- conflicted
+++ resolved
@@ -227,16 +227,6 @@
 #      - REST API: integration/rest-api.md
   - Developers:
       - developers/index.md
-<<<<<<< HEAD
-      - PAIG Client:
-          - Quick Start: developers/paig-client/quick-start.md
-          - Code Examples:
-              - developers/paig-client/code-examples/index.md
-              - Milvus Integration:
-                - developers/paig-client/code-examples/milvus-integration/index.md
-                - A Sample Tutorial: developers/paig-client/code-examples/milvus-integration/a-sample-tutorial.md
-                - Integration Guide: developers/paig-client/code-examples/milvus-integration/integration-guide.md
-=======
       - Design:
         - Design Overview: developers/architectural-overview.md
         - Database Overview: developers/database-overview.md
@@ -247,7 +237,12 @@
         - How to Setup Database: developers/paig-server/setup-database.md
       - PAIG Client:
         - Installation and Usage: developers/paig-client/installation.md
->>>>>>> ccc555a5
+        - Code Examples:
+            - developers/paig-client/code-examples/index.md
+            - Milvus Integration:
+                - developers/paig-client/code-examples/milvus-integration/index.md
+                - A Sample Tutorial: developers/paig-client/code-examples/milvus-integration/a-sample-tutorial.md
+                - Integration Guide: developers/paig-client/code-examples/milvus-integration/integration-guide.md
   - User Guide:
       - user-guide/index.md
       - Securing GenAI Applications:
